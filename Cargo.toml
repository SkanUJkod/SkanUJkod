--- conflicted
+++ resolved
@@ -4,14 +4,11 @@
 edition = "2024"
 
 [workspace]
-<<<<<<< HEAD
 members = [
     "parser_lib",
 ]
 
-[dependencies]
-parser_lib = { path = "parser_lib" }
-=======
+[workspace]
 members = [ 
     "crates/go-parser",
     "crates/go-types", 
@@ -33,4 +30,6 @@
 [[bin]]
 name = "opaque_example"
 path = "crates/kernel/src/main.rs"
->>>>>>> 9f22c195
+
+[dependencies]
+parser_lib = { path = "parser_lib" }